'''A conversion of Jon Skeet's LINQ Mandelbrot from LINQ to asq.

The original can be found at

http://msmvps.com/blogs/jon_skeet/archive/2008/02/26/visualising-the-mandelbrot-set-with-linq-yet-again.aspx

'''
import colorsys
#import Image

from asq.initiators import integers, query


def generate(start, func):
    value = start
    while True:
        yield value
        value = func(value)


def colnorm(r, g, b):
    return (int(255 * r) - 1, int(255 * g) - 1, int(255 * b) - 1)


def col(n, max):
    if n == max:
        return (0, 0, 0)
    return colnorm(colorsys.hsv_to_rgb(0.0, 1.0, float(n) / max))


def mandelbrot():
    MaxIterations = 200
    SampleWidth = 3.2
    SampleHeight = 2.5
    OffsetX = -2.1
    OffsetY = -1.25

    ImageWidth = 480
    ImageHeight = int(SampleHeight * ImageWidth / SampleWidth)

<<<<<<< HEAD
    q = integers(0, ImageHeight).select(lambda y: (y * SampleHeight) / ImageHeight + OffsetY) \
        .select_many_with_correspondence(
          lambda y: integers(0, ImageWidth).select(lambda x: (x * SampleWidth) / ImageWidth + OffsetX),
          lambda y, x: (x, y)) \
        .select(lambda real_imag: complex(*real_imag)) \
        .select(lambda c: query(generate(c, lambda x: x * x + c))
                          .take_while(lambda x: x.real**2 + x.imag**2 < 4)
                          .take(MaxIterations)
                          .count()) \
        .select(lambda c: ((c * 7) % 255, (c * 5) % 255, (c * 11) % 255) if c != MaxIterations else (0, 0, 0))

    data = q.to_list()
=======
    query = integers(0, ImageHeight).select(lambda y: (y * SampleHeight) / ImageHeight + OffsetY) \
            .select_many_with_correspondence(
                lambda y: integers(0, ImageWidth).select(lambda x: (x * SampleWidth) / ImageWidth + OffsetX),
                lambda y, x: (x, y)) \
            .select(lambda real_imag: complex(*real_imag)) \
            .select(lambda c: query(generate(c, lambda x: x * x + c))
                              .take_while(lambda x: x.real ** 2 + x.imag ** 2 < 4)
                              .take(MaxIterations)
                              .count()) \
            .select(lambda c: ((c * 7) % 255, (c * 5) % 255, (c * 11) % 255) if c != MaxIterations else (0, 0, 0))

    data = query.to_list()
>>>>>>> eb6d3166

    image = Image.new("RGB", (ImageWidth, ImageHeight))
    image.putdata(data)
    image.show()


if __name__ == '__main__':
    mandelbrot()<|MERGE_RESOLUTION|>--- conflicted
+++ resolved
@@ -38,20 +38,6 @@
     ImageWidth = 480
     ImageHeight = int(SampleHeight * ImageWidth / SampleWidth)
 
-<<<<<<< HEAD
-    q = integers(0, ImageHeight).select(lambda y: (y * SampleHeight) / ImageHeight + OffsetY) \
-        .select_many_with_correspondence(
-          lambda y: integers(0, ImageWidth).select(lambda x: (x * SampleWidth) / ImageWidth + OffsetX),
-          lambda y, x: (x, y)) \
-        .select(lambda real_imag: complex(*real_imag)) \
-        .select(lambda c: query(generate(c, lambda x: x * x + c))
-                          .take_while(lambda x: x.real**2 + x.imag**2 < 4)
-                          .take(MaxIterations)
-                          .count()) \
-        .select(lambda c: ((c * 7) % 255, (c * 5) % 255, (c * 11) % 255) if c != MaxIterations else (0, 0, 0))
-
-    data = q.to_list()
-=======
     query = integers(0, ImageHeight).select(lambda y: (y * SampleHeight) / ImageHeight + OffsetY) \
             .select_many_with_correspondence(
                 lambda y: integers(0, ImageWidth).select(lambda x: (x * SampleWidth) / ImageWidth + OffsetX),
@@ -63,8 +49,7 @@
                               .count()) \
             .select(lambda c: ((c * 7) % 255, (c * 5) % 255, (c * 11) % 255) if c != MaxIterations else (0, 0, 0))
 
-    data = query.to_list()
->>>>>>> eb6d3166
+    data = q.to_list()
 
     image = Image.new("RGB", (ImageWidth, ImageHeight))
     image.putdata(data)
