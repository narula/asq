--- conflicted
+++ resolved
@@ -2548,7 +2548,6 @@
         objects. Instances of this class are retrieved from Lookup objects.
     '''
 
-<<<<<<< HEAD
     def __init__(self, key, group):
         '''Create a Grouping with a given key and a collection of members.
 
@@ -2557,11 +2556,6 @@
 
             group: An iterable collection of the members of the group.
         '''
-=======
-    # TODO: [asq 1.1] Modify Grouping so it is more decoupled from ordereddict and Lookup
-
-    def __init__(self, ordered_dict, key):
->>>>>>> eb6d3166
         self._key = key
         sequence = list(group)
         super(Grouping, self).__init__(sequence)
@@ -2632,4 +2626,4 @@
         isinstance(None, obj)
         return True
     except TypeError:
-        return False
+        return False